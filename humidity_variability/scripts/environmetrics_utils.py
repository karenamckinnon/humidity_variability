import os
import numpy as np
import pandas as pd
from scipy import stats
from humidity_variability.models import fit_interaction_model


# Functions for creating Environmetrics figures
def generate_case(case_number, seed, qs):
    """Create synthetic data for a given case number.

    Parameters
    ----------
    case_number : int
        Case number (1-4) to produce data for
    seed : int
        Random seed to produce random data

    Returns
    -------
    T : numpy.ndarray
        Temperature time series
    Td : numpy.ndarray
        Dewpoint time series
    G : numpy.ndarray
        GMTA time series
    Tvec : numpy.ndarray
        Equally spaced vector spanning T
    inv_cdf_early : numpy.ndarray
        True value of conditional quantile for GMTA at 25th percentile
    inv_cdf_late : numpy.ndarray
        True value of condtional quantile for GMTA at 75th percentil
    """

    np.random.seed(seed)

    if (case_number < 1) | (case_number > 4):
        print('Only have cases 1-4')
        return 0

    # Standard across all cases
    ndays_per_year = 60
    nyears = 50
    muT = 15
    stdT = 2
    rho = 0.65
    std_innovations = np.sqrt((1 - rho**2)*stdT**2)

    if case_number == 1:
        deltaT = 2
        G = np.linspace(-0.5, 0.5, nyears)
        T = np.empty((nyears, ndays_per_year))
        for ct1 in range(nyears):
            tmp = np.empty((ndays_per_year, ))
            tmp[0] = stdT*np.random.randn()
            for ct2 in range(ndays_per_year - 1):
                tmp[ct2 + 1] = rho*tmp[ct2] + std_innovations*np.random.randn()
            tmp += muT + deltaT*G[ct1]
            T[ct1, :] = tmp
        T = T.flatten()

        G = np.repeat(G[:, np.newaxis], ndays_per_year, axis=-1)
        G = G.flatten()

        scale_fac = 0.04
        shape = 4
        epsilon = np.array([np.random.gamma(shape=shape, scale=scale_fac*this_T) for this_T in T])

        Tvec = np.linspace(np.min(T), np.max(T), 100)
        inv_cdf_early = np.array([stats.gamma.ppf(qs, shape, scale=scale_fac*this_T) for this_T in Tvec])
        inv_cdf_late = inv_cdf_early

    elif case_number == 2:
        deltaT = 2
        G = np.linspace(-0.5, 0.5, nyears)
        T = np.empty((nyears, ndays_per_year))
        for ct1 in range(nyears):
            tmp = np.empty((ndays_per_year, ))
            tmp[0] = stdT*np.random.randn()
            for ct2 in range(ndays_per_year - 1):
                tmp[ct2 + 1] = rho*tmp[ct2] + std_innovations*np.random.randn()
            tmp += muT + deltaT*G[ct1]
            T[ct1, :] = tmp
        T = T.flatten()

        G = np.repeat(G[:, np.newaxis], ndays_per_year, axis=-1)
        G = G.flatten()

        scale_fac = 0.04
        shape = 4
        epsilon = np.array([np.random.gamma(shape=shape, scale=scale_fac*this_T**1.5) for this_T in T])

        Tvec = np.linspace(np.min(T), np.max(T), 100)
        inv_cdf_early = np.array([stats.gamma.ppf(qs, shape, scale=scale_fac*this_T**1.5) for this_T in Tvec])
        inv_cdf_late = inv_cdf_early

    elif case_number == 3:

        deltaT = 0
        G = np.linspace(-0.5, 0.5, nyears)
        T = np.empty((nyears, ndays_per_year))
        for ct1 in range(nyears):
            tmp = np.empty((ndays_per_year, ))
            tmp[0] = stdT*np.random.randn()
            for ct2 in range(ndays_per_year - 1):
                tmp[ct2 + 1] = rho*tmp[ct2] + std_innovations*np.random.randn()
            tmp += muT + deltaT*G[ct1]
            T[ct1, :] = tmp
        T = T.flatten()

        G = np.repeat(G[:, np.newaxis], ndays_per_year, axis=-1)
        G = G.flatten()
        scale = 2
        shape_fac = 5
        shape_predictor = G + 1

        epsilon = np.array([np.random.gamma(shape=shape_fac*this_T, scale=scale) for this_T in shape_predictor])

        # estimate early and late quantile functions
        Tvec = np.linspace(np.min(T), np.max(T), 100)

        inv_cdf_early = np.array([stats.gamma.ppf(qs, shape_fac*np.percentile(shape_predictor, 25),
                                                  scale=scale) for this_T in Tvec])

        inv_cdf_late = np.array([stats.gamma.ppf(qs, shape_fac*np.percentile(shape_predictor, 75),
                                                 scale=scale) for this_T in Tvec])
    elif case_number == 4:

        deltaT = 0
        G = np.linspace(-0.5, 0.5, nyears)
        T = np.empty((nyears, ndays_per_year))
        for ct1 in range(nyears):
            tmp = np.empty((ndays_per_year, ))
            tmp[0] = stdT*np.random.randn()
            for ct2 in range(ndays_per_year - 1):
                tmp[ct2 + 1] = rho*tmp[ct2] + std_innovations*np.random.randn()
            tmp += muT + deltaT*G[ct1]
            T[ct1, :] = tmp
        T = T.flatten()

        G = np.repeat(G[:, np.newaxis], ndays_per_year, axis=-1)
        G = G.flatten()

        scale = 1
        shape = 4
        shape_predictor = G - np.min(G)

        # limit moisture decreases to upper quantiles of temperature
        epsilon = np.empty((len(T),))
        for counter in range(len(T)):
            new_scale = 0.5*shape_predictor[counter]*(T[counter] - np.percentile(T, 75)) + scale
            if T[counter] > np.percentile(T, 75):
                epsilon[counter] = np.random.gamma(shape=shape, scale=new_scale)
            else:
                epsilon[counter] = np.random.gamma(shape=shape, scale=scale)

        Tvec = np.linspace(np.min(T), np.max(T), 100)

        inv_cdf_early = np.empty((len(Tvec), len(qs)))
        for counter in range(len(Tvec)):

            if Tvec[counter] > np.percentile(T, 75):
                new_scale = 0.5*np.percentile(shape_predictor, 25)*(Tvec[counter] - np.percentile(T, 75)) + scale
                inv_cdf_early[counter, :] = stats.gamma.ppf(qs, shape, scale=new_scale)
            else:
                inv_cdf_early[counter, :] = stats.gamma.ppf(qs, shape, scale=scale)

        inv_cdf_late = np.empty((len(Tvec), len(qs)))
        for counter in range(len(Tvec)):

            if Tvec[counter] > np.percentile(T, 75):
                new_scale = 0.5*np.percentile(shape_predictor, 75)*(Tvec[counter] - np.percentile(T, 75)) + scale
                inv_cdf_late[counter, :] = stats.gamma.ppf(qs, shape, scale=new_scale)
            else:
                inv_cdf_late[counter, :] = stats.gamma.ppf(qs, shape, scale=scale)

    Td = T - epsilon

    return T, Td, G, Tvec, inv_cdf_early, inv_cdf_late


def fit_case(case_number, qs, lambd_values, boot_start, nboot, output_dir, resample_type='generative'):
    """
    Fit a given synthetic case with uncertainty estimation.

    Parameters
    ----------
    case_number : int
        Identifier of synthetic case (see McKinnon and Poppick, Environmetrics), 1-4
    qs : numpy.ndarray
        Quantiles to be fit, (0, 1)
    lambd_values : numpy.ndarray
        Set of lambda values to try
    boot_start : int
        Index to start bootstrap at. Random seed is set to the bootstrap index for reproducibility.
    nboot : int
        Number of bootstrap samples to fit.
    N : int
        Number of samples for uncertainty
    output_dir : str
        Where to save output from each fit
    resample_type : str
        Either 'generative', 'bootstrap', or jitter

    Returns
    -------
    Nothing. Output saved to output directory.
    """

    initial_seed = 123

    savename_lambda = '%s/case_%02d_lambda.npy' % (output_dir, case_number)
    if os.path.isfile(savename_lambda):
        best_lam = np.load(savename_lambda)
    else:  # fit lambda on first random set

        # generate data for first fit
        T, Td, G, _, _, _ = generate_case(case_number, initial_seed, qs)

        # Fit model
        df = pd.DataFrame(data={'G': G,
                                'T': T,
                                'Td': Td})
        df = df.sort_values('T')

        # Create X, the design matrix
        # Intercept, linear in GMT, knots at all data points for temperature, same times GMT
        n = len(df)
        ncols = 2 + 2*n
        X = np.ones((n, ncols))
        X[:, 1] = df['G'].values
        X[:, 2:(2 + n)] = np.identity(n)
        X[:, (2 + n):] = np.identity(n)*df['G'].values

        BETA, best_lam = fit_interaction_model(qs, lambd_values, 'Test', X, df['Td'].values, df['T'].values)

        # Save output
        savename = '%s/case_%02d_fit_%04d.npy' % (output_dir, case_number, 0)
        np.save(savename, BETA)

        savename = '%s/case_%02d_lambda.npy' % (output_dir, case_number)
        np.save(savename, best_lam)

    if resample_type == 'generative':
        # Fit model N more times using these values of lambda
        for kk in range(boot_start, (boot_start + nboot)):

            savename = '%s/case_%02d_fit_%04d.npy' % (output_dir, case_number, kk)
            if not os.path.isfile(savename):  # check if already ran

                # generate new data
                T, Td, G, _, _, _ = generate_case(case_number, initial_seed + kk, qs)

                # Fit model
                df = pd.DataFrame(data={'G': G,
                                        'T': T,
                                        'Td': Td})
                df = df.sort_values('T')

                # Create X, the design matrix
                # Intercept, linear in GMT, knots at all data points for temperature, same times GMT
                n = len(df)
                ncols = 2 + 2*n
                X = np.ones((n, ncols))
                X[:, 1] = df['G'].values
                X[:, 2:(2 + n)] = np.identity(n)
                X[:, (2 + n):] = np.identity(n)*df['G'].values
                try:
                    BETA, _ = fit_interaction_model(qs, best_lam, 'Fixed', X, df['Td'].values, df['T'].values)
                except TypeError:  # if model fit fails (happens rarely)
                    continue
                np.save(savename, BETA)
    elif resample_type == 'bootstrap':
        # Regenerate initial data
        T0, Td0, G0, _, _, _ = generate_case(case_number, initial_seed, qs)

        # For examples, G is the same for a given year
        nyrs = len(np.unique(G0))
        ndays_per_year = int(len(T0)/nyrs)
        Tmat = np.reshape(T0, (nyrs, ndays_per_year))
        Tdmat = np.reshape(Td0, (nyrs, ndays_per_year))
        Gmat = np.reshape(G0, (nyrs, ndays_per_year))

        for kk in range(boot_start, (boot_start + nboot)):
            np.random.seed(kk)
            savename = '%s/case_%02d_boot_%04d.npz' % (output_dir, case_number, kk)
            if not os.path.isfile(savename):  # check if already ran
                # Get new year indices
                idx_boot = np.random.choice(np.arange(nyrs), nyrs)
                Tboot = Tmat[idx_boot, :].flatten()
                Tdboot = Tdmat[idx_boot, :].flatten()
                Gboot = Gmat[idx_boot, :].flatten()

                # Add a small amount of noise so that data is not duplicated
                Tboot += 0.01*np.random.rand(len(Tboot))
                Tdboot += 0.01*np.random.rand(len(Tdboot))

                df = pd.DataFrame(data={'G': Gboot,
                                        'T': Tboot,
                                        'Td': Tdboot})
                df = df.sort_values('T')

                # Create X, the design matrix
                # Intercept, linear in GMT, knots at all data points for temperature, same times GMT
                n = len(df)
                ncols = 2 + 2*n
                X = np.ones((n, ncols))
                X[:, 1] = df['G'].values
                X[:, 2:(2 + n)] = np.identity(n)
                X[:, (2 + n):] = np.identity(n)*df['G'].values

                try:
                    BETA, _ = fit_interaction_model(qs, best_lam, 'Fixed', X, df['Td'].values, df['T'].values)
                except TypeError:  # if model fit fails (one problem station)
                    continue
                np.savez(savename, BETA=BETA, T=df['T'].values)  # need to save T as well to compare splines later

    elif resample_type == 'jitter':
        # Regenerate initial data
        T0, Td0, G0, _, _, _ = generate_case(case_number, initial_seed, qs)

<<<<<<< HEAD
        for kk in range(boot_start, (boot_start + nboot)):
            np.random.seed(kk)
=======
        for kk in range(1, N):
>>>>>>> a261668c
            savename = '%s/case_%02d_jitter_%04d.npz' % (output_dir, case_number, kk)
            if not os.path.isfile(savename):  # check if already ran
                # Add jitter
                # Normally distributed with mean 0, standard deviation of 0.08 deg C
                # Based on averaging four values with a precision of 1F
                T = T0 + 0.08*np.random.randn(len(T0))
                Td = Td0 + 0.08*np.random.randn(len(T0))

                df = pd.DataFrame(data={'G': G0,
                                        'T': T,
                                        'Td': Td})
                df = df.sort_values('T')

                # Create X, the design matrix
                # Intercept, linear in GMT, knots at all data points for temperature, same times GMT
                n = len(df)
                ncols = 2 + 2*n
                X = np.ones((n, ncols))
                X[:, 1] = df['G'].values
                X[:, 2:(2 + n)] = np.identity(n)
                X[:, (2 + n):] = np.identity(n)*df['G'].values

                try:
                    BETA, _ = fit_interaction_model(qs, best_lam, 'Fixed', X, df['Td'].values, df['T'].values)
                except TypeError:  # if model fit fails (one problem station)
                    continue
                np.savez(savename, BETA=BETA, T=df['T'].values)  # need to save T as well to compare splines later
    else:
        raise NameError('resample_type must be generative, bootstrap, or jitter')

    return<|MERGE_RESOLUTION|>--- conflicted
+++ resolved
@@ -319,12 +319,9 @@
         # Regenerate initial data
         T0, Td0, G0, _, _, _ = generate_case(case_number, initial_seed, qs)
 
-<<<<<<< HEAD
         for kk in range(boot_start, (boot_start + nboot)):
             np.random.seed(kk)
-=======
-        for kk in range(1, N):
->>>>>>> a261668c
+
             savename = '%s/case_%02d_jitter_%04d.npz' % (output_dir, case_number, kk)
             if not os.path.isfile(savename):  # check if already ran
                 # Add jitter
